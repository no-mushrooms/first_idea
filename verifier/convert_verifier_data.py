import json
from tqdm import tqdm

def convert_to_llama_factory_format(input_file, output_file):
    """
    将verifier数据转换为LLaMA-Factory VLM微调所需的格式，
    在用户消息开头添加<image>标记。
    """
    new_data = []
    
    with open(input_file, 'r', encoding='utf-8') as f:
        for i, line in enumerate(tqdm(f, desc="正在转换数据")):
            item = json.loads(line)
            
            # 构建标准的LLaMA-Factory对话格式
            new_item = {
                "id": f"verifier_{i}",
                "image": item["image_path"],
                "conversations": [
                    {
                        "from": "human",
                        # 在开头添加<image>标记
                        "value": f"<image>判断假设是否与图像内容一致。回答 Yes 或 No。\n{item['hypothesis']}"
                    },
                    {
                        "from": "gpt",
                        "value": "yes" if item['label'] == 1 else "no"
                    }
                ]
            }
            new_data.append(new_item)
            
    # 保存为JSON格式
    with open(output_file, 'w', encoding='utf-8') as f:
        json.dump(new_data, f, indent=2, ensure_ascii=False)
        
    print(f"\n转换完成！已将 {len(new_data)} 条数据保存到 {output_file}")

if __name__ == "__main__":
<<<<<<< HEAD
    input_file = "/home/xuyan/workspace/first_idea/verifier/verifier_train_split.jsonl"
=======
    input_file = "/home/xuyan/workspace/idea/verifier/verifier_train_split.jsonl"
>>>>>>> b9ba32a9
    output_file = "/home/xuyan/workspace/LLaMA-Factory/data/verifier_train_llamafactory_fixed.json"
    
    convert_to_llama_factory_format(input_file, output_file)<|MERGE_RESOLUTION|>--- conflicted
+++ resolved
@@ -37,11 +37,7 @@
     print(f"\n转换完成！已将 {len(new_data)} 条数据保存到 {output_file}")
 
 if __name__ == "__main__":
-<<<<<<< HEAD
-    input_file = "/home/xuyan/workspace/first_idea/verifier/verifier_train_split.jsonl"
-=======
     input_file = "/home/xuyan/workspace/idea/verifier/verifier_train_split.jsonl"
->>>>>>> b9ba32a9
     output_file = "/home/xuyan/workspace/LLaMA-Factory/data/verifier_train_llamafactory_fixed.json"
     
     convert_to_llama_factory_format(input_file, output_file)