import os
import json
from pathlib import Path
import argparse

import torch
from PIL import Image
from transformers import (
    AutoProcessor,
    Qwen2_5_VLForConditionalGeneration
)
from peft import PeftModel
from tqdm import tqdm
from sklearn.metrics import accuracy_score, precision_score, recall_score, f1_score, confusion_matrix
import numpy as np

def main(args):
    print("--- 步骤1: 加载微调后的模型和处理器 ---")
<<<<<<< HEAD
    base_model_id = "Qwen/Qwen2.5-VL-7B-Instruct"
    
=======

>>>>>>> b9ba32a9
    # 加载基础模型
    print(f"  [信息] 正在从 {args.base_model_path} 加载基础模型...")
    base_model = Qwen2_5_VLForConditionalGeneration.from_pretrained(
        args.base_model_path,
        trust_remote_code=True,
        torch_dtype=torch.float16,
        local_files_only=True
    )

    # 加载LoRA adapter
    print(f"  [信息] 正在从 {args.adapter_path} 加载LoRA适配器...")
    model = PeftModel.from_pretrained(
        base_model,
        args.adapter_path,
        torch_dtype=torch.float16
    ).to("cuda")
    model.eval()

    # 加载处理器（包括tokenizer和image processor）
    processor = AutoProcessor.from_pretrained(
        args.base_model_path,
        trust_remote_code=True,
        local_files_only=True
    )

    print("\n--- 步骤2: 加载测试数据集 ---")
    with open(args.test_file, 'r') as f:
        test_data = [json.loads(line) for line in f]
    print(f"  找到 {len(test_data)} 条测试样本。")

    print("\n--- 步骤3: 开始微调后模型推理和评估 ---")
    predictions = []
    ground_truths = []

    for item in tqdm(test_data, desc="正在评估(微调后)"):
        image_path = item['image_path']
        hypothesis = item['hypothesis']
        true_label = item['label']

        try:
            image = Image.open(image_path).convert("RGB")
        except FileNotFoundError:
            print(f"警告: 找不到图片 {image_path}, 跳过...")
            continue

        # 构建提示词，使用与训练数据一致的格式
        prompt = f"判断假设是否与图像内容一致。回答 Yes 或 No。\n{hypothesis}"

        # 构建消息格式
        messages = [
            {
                "role": "user",
                "content": [
                    {"type": "image", "image": image},
                    {"type": "text", "text": prompt}
                ]
            }
        ]

        try:
            with torch.no_grad():
                # 使用处理器准备输入
                text = processor.apply_chat_template(
                    messages, tokenize=False, add_generation_prompt=True
                )

                inputs = processor(
                    text=[text],
                    images=[image],
                    padding=True,
                    return_tensors="pt"
                ).to("cuda")

                # 生成回答
                generated_ids = model.generate(
                    **inputs,
                    max_new_tokens=10,
                    do_sample=False,
                    temperature=0.1,
                    pad_token_id=processor.tokenizer.eos_token_id
                )

                generated_ids_trimmed = [
                    out_ids[len(in_ids):] for in_ids, out_ids in zip(inputs.input_ids, generated_ids)
                ]

                answer_text = processor.batch_decode(
                    generated_ids_trimmed,
                    skip_special_tokens=True,
                    clean_up_tokenization_spaces=False
                )[0].lower().strip()

            # 解析答案 - 检查 yes/no 或 是/否
            if "yes" in answer_text or "是" in answer_text:
                predicted_label = 1
            elif "no" in answer_text or "否" in answer_text:
                predicted_label = 0
            else:
                # 如果答案不明确，根据第一个字符判断
                if answer_text.startswith('y') or answer_text.startswith('是'):
                    predicted_label = 1
                else:
                    predicted_label = 0

            predictions.append(predicted_label)
            ground_truths.append(true_label)

            # 显示详细的调试信息（仅前几个样本）
            if len(predictions) <= 5:
                print(f"样本 {len(predictions)}: 图片={image_path.split('/')[-1]}, 假设=\"{hypothesis[:30]}...\", 预测=\"{answer_text}\" -> {predicted_label}, 真实={true_label}")

            # 定期显示进度
            if len(predictions) % 100 == 0:
                current_accuracy = accuracy_score(ground_truths, predictions)
                print(f"已处理 {len(predictions)} 个样本，当前准确率: {current_accuracy:.4f}")

        except Exception as e:
            print(f"处理图片 {image_path} 时出错: {e}")
            continue

    print("\n--- 步骤4: 计算并显示评估结果 ---")

    if not ground_truths:
        print("未能处理任何测试样本，无法计算指标。")
        return

    # 计算各种指标
    accuracy = accuracy_score(ground_truths, predictions)
    precision = precision_score(ground_truths, predictions, average='binary', zero_division=0)
    recall = recall_score(ground_truths, predictions, average='binary', zero_division=0)
    f1 = f1_score(ground_truths, predictions, average='binary', zero_division=0)

    # 混淆矩阵
    cm = confusion_matrix(ground_truths, predictions)
    tn, fp, fn, tp = cm.ravel() if cm.size == 4 else (0, 0, 0, 0)

    print("\n" + "="*50)
    print("         微调后(Fine-tuned)评估报告")
    print("="*50)
    print(f"  基础模型: {args.base_model_path}")
    print(f"  适配器路径: {args.adapter_path}")
    print(f"  测试文件: {args.test_file}")
    print("-" * 50)
    print(f"  总准确率 (Accuracy): {accuracy:.4f}")
    print(f"  精确率 (Precision): {precision:.4f}")
    print(f"  召回率 (Recall): {recall:.4f}")
    print(f"  F1分数 (F1-Score): {f1:.4f}")
    print(f"\n  混淆矩阵:")
    print(f"    真负例(TN): {tn}, 假正例(FP): {fp}")
    print(f"    假负例(FN): {fn}, 真正例(TP): {tp}")
    print(f"\n  处理样本数: {len(predictions)}/{len(test_data)}")
    print("="*50)

    # 保存结果
    results = {
        "model_type": "finetuned",
        "base_model_path": args.base_model_path,
        "adapter_path": args.adapter_path,
        "test_file": args.test_file,
        "accuracy": accuracy,
        "precision": precision,
        "recall": recall,
        "f1_score": f1,
        "confusion_matrix": {
            "tn": int(tn), "fp": int(fp),
            "fn": int(fn), "tp": int(tp)
        },
        "total_samples": len(test_data),
        "processed_samples": len(predictions)
    }

    output_file = "finetuned_evaluation_results.json"
    with open(output_file, 'w') as f:
        json.dump(results, f, indent=2, ensure_ascii=False)
    print(f"\n结果已保存到: {output_file}")


if __name__ == "__main__":
<<<<<<< HEAD
    parser = argparse.ArgumentParser(description="评估微调后的VLM Verifier性能。")
    parser.add_argument("--model_path", type=str, default="Qwen/Qwen2.5-VL-7B-Instruct", help="基础模型的本地路径。")
    parser.add_argument("--adapter_path", type=str, default="/home/xuyan/workspace/LLaMA-Factory/kbvqaCoT/qwen_vl_verifier_adapter", help="已微调的LoRA适配器路径。")
=======
    parser = argparse.ArgumentParser(description="评估【LoRA微调后】的Qwen2.5-VL模型性能。")
    parser.add_argument("--base_model_path", type=str, default="Qwen/Qwen2.5-VL-7B-Instruct", help="基础模型的本地路径。")
    parser.add_argument("--adapter_path", type=str, default="/home/xuyan/workspace/LLaMA-Factory/kbvqaCoT/qwen_vl_verifier_adapter", help="LoRA适配器的路径。")
>>>>>>> b9ba32a9
    parser.add_argument("--test_file", type=str, default="verifier_test_split.jsonl", help="用于评估的.jsonl测试文件。")
    args = parser.parse_args()
    main(args)<|MERGE_RESOLUTION|>--- conflicted
+++ resolved
@@ -16,12 +16,8 @@
 
 def main(args):
     print("--- 步骤1: 加载微调后的模型和处理器 ---")
-<<<<<<< HEAD
     base_model_id = "Qwen/Qwen2.5-VL-7B-Instruct"
     
-=======
-
->>>>>>> b9ba32a9
     # 加载基础模型
     print(f"  [信息] 正在从 {args.base_model_path} 加载基础模型...")
     base_model = Qwen2_5_VLForConditionalGeneration.from_pretrained(
@@ -200,15 +196,9 @@
 
 
 if __name__ == "__main__":
-<<<<<<< HEAD
     parser = argparse.ArgumentParser(description="评估微调后的VLM Verifier性能。")
     parser.add_argument("--model_path", type=str, default="Qwen/Qwen2.5-VL-7B-Instruct", help="基础模型的本地路径。")
     parser.add_argument("--adapter_path", type=str, default="/home/xuyan/workspace/LLaMA-Factory/kbvqaCoT/qwen_vl_verifier_adapter", help="已微调的LoRA适配器路径。")
-=======
-    parser = argparse.ArgumentParser(description="评估【LoRA微调后】的Qwen2.5-VL模型性能。")
-    parser.add_argument("--base_model_path", type=str, default="Qwen/Qwen2.5-VL-7B-Instruct", help="基础模型的本地路径。")
-    parser.add_argument("--adapter_path", type=str, default="/home/xuyan/workspace/LLaMA-Factory/kbvqaCoT/qwen_vl_verifier_adapter", help="LoRA适配器的路径。")
->>>>>>> b9ba32a9
     parser.add_argument("--test_file", type=str, default="verifier_test_split.jsonl", help="用于评估的.jsonl测试文件。")
     args = parser.parse_args()
     main(args)